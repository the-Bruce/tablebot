-- |
-- Module      : Tablebot.Internal.Handler.Command
-- Description : The event handler for received messages.
-- License     : MIT
-- Maintainer  : tagarople@gmail.com
-- Stability   : experimental
-- Portability : POSIX
--
-- This module deals with 'Command's and 'InlineCommand's, checking for the
-- command prefix in the case of 'Command's and then trying each plugin-defined
-- parser to see if it matches.
module Tablebot.Internal.Handler.Command
  ( parseNewMessage,
    parseCommands,
    parseInlineCommands,
  )
where

import Data.List (find)
import qualified Data.List.NonEmpty as NE
import Data.Maybe (catMaybes)
import Data.Set (singleton, toList)
import Data.Text (Text)
import qualified Data.Text as T
import Data.Void (Void)
import Discord.Types (Message (messageAuthor, messageText), User (userId))
import Tablebot.Internal.Plugins (changeAction)
import Tablebot.Internal.Types
import Tablebot.Plugins.Alias (Alias (aliasAlias, aliasCommand), getAliases)
import Tablebot.Utility.Discord (sendEmbedMessage)
import Tablebot.Utility.Exception (BotException (ParserException), embedError)
import Tablebot.Utility.Parser (skipSpace1, space, word)
import Tablebot.Utility.Types (Parser)
import Text.Megaparsec
import qualified UnliftIO.Exception as UIOE (tryAny)

-- | @parseNewMessage@ parses a new message, first by attempting to match the
-- bot's prefix to the start of the message, then (if that fails) by attempting
-- to find inline commands.
parseNewMessage :: PluginActions -> Text -> Message -> CompiledDatabaseDiscord ()
parseNewMessage pl prefix m =
  if isCommandCall $ messageText m
    then parseCommands (compiledCommands pl) m prefix
    else parseInlineCommands (compiledInlineCommands pl) m
  where
    -- We assume that if someone types .singleword, that is a command.
    -- Otherwise we ignore it (e.g. "... so what" is not a command).
    isCommandCall :: Text -> Bool
    isCommandCall t = case parse checkCommand "" t of
      Left _ -> False
      Right _ -> True
    checkCommand :: Parser ()
    checkCommand = chunk prefix *> word *> (space <|> eof)

parseCommands :: [CompiledCommand] -> Message -> Text -> CompiledDatabaseDiscord ()
parseCommands cs m prefix = do
  as <- changeAction () $ getAliases (userId $ messageAuthor m)
  res <- parseCommands' cs as m prefix
  case res of
    Right _ -> return ()
    Left (title, e) -> changeAction () . sendEmbedMessage m "" $ embedError $ ParserException (T.unpack title) . T.unpack $ "```\n" <> e <> "```"

-- | Given a list of 'Command' @cs@, the 'Message' that triggered the event
-- @m@, and a command prefix @prefix@, construct a parser that parses commands.
-- We look for the prefix, followed by trying out the name of each command,
-- then on finding a valid command name running that command's parser to get a
-- runnable function @Message -> DatabaseDiscord ()@ which is then run.
--
-- If the parser errors, the last error (which is hopefully one created by
-- '<?>') is sent to the user as a Discord message.
parseCommands' :: [CompiledCommand] -> Maybe [Alias] -> Message -> Text -> CompiledDatabaseDiscord (Either (Text, Text) ())
parseCommands' cs as m prefix = case parse (parser cs) "" (messageText m) of
  Right p -> Right <$> p m
  Left e -> case as of
    (Just as'@(_ : _)) ->
      case parse (aliasParser as') "" (messageText m) of
        -- if the alias parser fails, just give the outer error
        Left _ -> mkTitleBody e
        -- if we get a valid alias, run the command with the alias
        -- the way we do this is by running this function again and edit the
        -- message text to be the alias's command
        -- we ensure no infinite loops by removing the alias we just used
        Right (a', rest) -> do
          recur <- parseCommands' cs (Just $ filter (/= a') as') (m {messageText = prefix <> aliasCommand a' <> rest}) prefix
          -- if successful, return the result. if not, edit the error we
          -- obtained from running the alias to include the alias we tried to
          -- use
          case recur of
            Right _ -> return recur
            Left (title, err) -> return $ Left (title, aliasAlias a' <> " -> " <> aliasCommand a' <> "\n" <> err)
    _ -> mkTitleBody e
  where
    mkTitleBody e' = let (errs, title) = makeBundleReadable e' in return $ Left (T.pack title, T.pack $ errorBundlePretty errs)
    parser :: [CompiledCommand] -> Parser (Message -> CompiledDatabaseDiscord ())
    parser cs' =
      do
        _ <- chunk prefix
<<<<<<< HEAD
        choice (map commandToParser cs') <?> "No command with that name was found!"
    commandToParser :: CompiledCommand -> Parser (Message -> CompiledDatabaseDiscord ())
    commandToParser c = try (chunk $ commandName c) *> (skipSpace1 <|> eof) *> (try (choice $ map commandToParser $ commandSubcommands c) <|> commandParser c)
=======
        choice (map toErroringParser cs') <?> "No command with that name was found!"
    toErroringParser :: CompiledCommand -> Parser (Message -> CompiledDatabaseDiscord ())
    toErroringParser c = try (chunk $ commandName c) *> (skipSpace1 <|> eof) *> (try (choice $ map toErroringParser $ commandSubcommands c) <|> commandParser c)
    aliasParser :: [Alias] -> Parser (Alias, Text)
    aliasParser as' = do
      _ <- chunk prefix
      a <- choice (map (chunk . aliasAlias) as') <?> "No command with that name was found!"
      rst <- many anySingle
      case find (\a' -> aliasAlias a' == a) as' of
        Just a' -> return (a', T.pack rst)
        Nothing -> fail "This should never happen! (aliasParser)"
>>>>>>> 8a4072be

data ReadableError = UnknownError | KnownError String [String]
  deriving (Show, Eq, Ord)

instance ShowErrorComponent ReadableError where
  showErrorComponent UnknownError = "Unknown error!"
  showErrorComponent (KnownError l possibles) =
    l <> ending
    where
      ending = if null possibles then "" else "\nMaybe you meant one of: " <> commaSep possibles
      commaSep :: [String] -> String
      commaSep [] = ""
      commaSep [x] = x <> "."
      commaSep [x, y] = x <> " or " <> y <> "."
      commaSep (x : xs) = x <> ", " <> commaSep xs

makeBundleReadable :: ParseErrorBundle Text Void -> (ParseErrorBundle Text ReadableError, String)
makeBundleReadable (ParseErrorBundle errs state) =
  let (errors, title) = NE.unzip $ NE.map makeReadable errs
   in (ParseErrorBundle errors state, getTitle $ NE.toList title)
  where
    getTitle :: [Maybe String] -> String
    -- Safety proof for application of `head`: we filter by `not . null` so each element is nonempty.
    getTitle titles = case filter (not . null) $ catMaybes titles of
      -- therefore, `x` is nonempty, so `lines x` is nonempty, meaning that `head (lines x)` is fine,
      -- since `lines x` is nonempty for nonempty input.
      (x : xs) ->
        let title = head (lines x)
         in if null xs then title else title ++ " (and " ++ show (length xs) ++ " more)"
      [] -> "Parser Error!"

-- | Transform our errors into more useful ones.
-- This uses the Label hidden within each error to build an error message,
-- as we have used labels to give parsers user-facing errors.
makeReadable :: ParseError Text Void -> (ParseError Text ReadableError, Maybe String)
makeReadable (TrivialError i _ good) =
  let (lab, others) = getLabel (toList good)
   in case lab of
        Just l -> (FancyError i . singleton . ErrorCustom $ KnownError l others, Just l)
        Nothing -> (FancyError i . singleton $ ErrorCustom UnknownError, Nothing)
  where
    getLabel :: [ErrorItem (Token Text)] -> (Maybe String, [String])
    getLabel [] = (Nothing, [])
    getLabel ((Tokens nel) : xs) = (Nothing, [NE.toList nel]) <> getLabel xs
    getLabel ((Label ls) : xs) = (Just (NE.toList ls <> "\n"), []) <> getLabel xs
    getLabel (EndOfInput : xs) = (Nothing, ["no more input"]) <> getLabel xs
makeReadable e = (mapParseError (const UnknownError) e, Nothing)

-- | Given a list of 'InlineCommand' @cs@ and a message @m@, run each inline
-- command's parser on the message text. Errors are not sent to the user, and do
-- not halt command attempts (achieved using 'tryAny').
parseInlineCommands :: [CompiledInlineCommand] -> Message -> CompiledDatabaseDiscord ()
parseInlineCommands cs m = mapM_ (fromResult . (\cic -> parse (inlineCommandParser cic) "" (messageText m))) cs
  where
    fromResult (Right p) = UIOE.tryAny (p m)
    fromResult _ = return $ return ()<|MERGE_RESOLUTION|>--- conflicted
+++ resolved
@@ -95,14 +95,9 @@
     parser cs' =
       do
         _ <- chunk prefix
-<<<<<<< HEAD
         choice (map commandToParser cs') <?> "No command with that name was found!"
     commandToParser :: CompiledCommand -> Parser (Message -> CompiledDatabaseDiscord ())
     commandToParser c = try (chunk $ commandName c) *> (skipSpace1 <|> eof) *> (try (choice $ map commandToParser $ commandSubcommands c) <|> commandParser c)
-=======
-        choice (map toErroringParser cs') <?> "No command with that name was found!"
-    toErroringParser :: CompiledCommand -> Parser (Message -> CompiledDatabaseDiscord ())
-    toErroringParser c = try (chunk $ commandName c) *> (skipSpace1 <|> eof) *> (try (choice $ map toErroringParser $ commandSubcommands c) <|> commandParser c)
     aliasParser :: [Alias] -> Parser (Alias, Text)
     aliasParser as' = do
       _ <- chunk prefix
@@ -111,7 +106,6 @@
       case find (\a' -> aliasAlias a' == a) as' of
         Just a' -> return (a', T.pack rst)
         Nothing -> fail "This should never happen! (aliasParser)"
->>>>>>> 8a4072be
 
 data ReadableError = UnknownError | KnownError String [String]
   deriving (Show, Eq, Ord)
