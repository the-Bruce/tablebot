-- |
-- Module      : Tablebot.Plugin.Parser
-- Description : Helpful parsers for building plugins.
-- Copyright   : (c) Finnbar Keating 2021
-- License     : MIT
-- Maintainer  : finnjkeating@gmail.com
-- Stability   : experimental
-- Portability : POSIX
--
-- This module contains helpful parsers for building plugins, along with a few
-- reexports from "Text.Parsec" to avoid having to import it.
module Tablebot.Plugin.Parser where

-- TODO: Much helpful functionality is missing here.

import Data.Char (isDigit, isLetter, isSpace)
import Data.Functor (($>))
import Tablebot.Plugin (Parser)
import Text.Megaparsec

space :: Parser ()
space = satisfy isSpace $> ()

notSpace :: Parser Char
notSpace = satisfy $ not . isSpace

digit :: Parser Char
digit = satisfy isDigit

letter :: Parser Char
letter = satisfy isLetter

-- | @skipSpace@ is a parser that skips many space characters.
skipSpace :: Parser ()
skipSpace = skipMany space

-- | @skipSpace1@ is a parser that skips at least one space character.
skipSpace1 :: Parser ()
skipSpace1 = skipSome space

-- | @noArguments@ is a parser that only accepts space characters followed by
-- an end-of-file character, and then runs the input function @f@. Useful for
-- building parsers for commands that take no arguments.
noArguments :: a -> Parser a
noArguments f = (skipSpace *> (eof <?> "No arguments were needed!")) $> f

-- | @quoted@ looks for a quoted string - i.e. one of the form @"text"@.
-- It returns the string found within the quotes if successful, or throws a
-- clear error.
quoted :: Parser String
-- TODO: deal with backslash escapes properly.
quoted = quotedWith '"' <|> quotedWith '\''
  where
    quotedWith :: Char -> Parser String
    quotedWith c =
      between
        (single c <?> "Couldn't find opening quote.")
        (single c <?> "Couldn't find closing quote.")
        (some $ anySingleBut c)
        <?> "Couldn't get quote!"

-- | @word@ parses a single word of letters only.
word :: Parser String
word = some letter

-- | @nonSpaceWord@ parses a single word of any non-space characters.
nonSpaceWord :: Parser String
nonSpaceWord = some notSpace

-- | @number@ parses any whole, non-negative number.
number :: Parser Int
number = read <$> some digit

-- | @untilEnd@ gets all of the characters up to the end of the input.
untilEnd :: Parser String
<<<<<<< HEAD
untilEnd = manyTill anySingle eof

-- | @untilEnd1@ gets all of the characters up to the end of the input,
-- requiring there to be at least one.
untilEnd1 :: Parser String
untilEnd1 = do
    c <- anySingle
    cs <- manyTill anySingle eof
    return (c:cs)
=======
untilEnd = do
  c <- anySingle
  cs <- manyTill anySingle eof
  return (c : cs)
>>>>>>> 7475846d

-- | @discordUser@ gets a Discord user from its input.
-- This means that it matches @<\@longidhere>@.
discordUser :: Parser String
discordUser = do
  num <- between (chunk "<@") (single '>') (some digit)
  return $ "<@" ++ num ++ ">"

-- | @sp@ parses an optional space character.
sp :: Parser ()
sp = space <|> pure ()<|MERGE_RESOLUTION|>--- conflicted
+++ resolved
@@ -73,7 +73,6 @@
 
 -- | @untilEnd@ gets all of the characters up to the end of the input.
 untilEnd :: Parser String
-<<<<<<< HEAD
 untilEnd = manyTill anySingle eof
 
 -- | @untilEnd1@ gets all of the characters up to the end of the input,
@@ -83,12 +82,6 @@
     c <- anySingle
     cs <- manyTill anySingle eof
     return (c:cs)
-=======
-untilEnd = do
-  c <- anySingle
-  cs <- manyTill anySingle eof
-  return (c : cs)
->>>>>>> 7475846d
 
 -- | @discordUser@ gets a Discord user from its input.
 -- This means that it matches @<\@longidhere>@.
