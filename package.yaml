--- conflicted
+++ resolved
@@ -85,12 +85,9 @@
   - TupleSections
   - ConstraintKinds
   - RecordWildCards
-<<<<<<< HEAD
   - ScopedTypeVariables
-=======
   - TypeOperators
   - RankNTypes
->>>>>>> 787be1ad
   ghc-options:
   - -Wall
 
