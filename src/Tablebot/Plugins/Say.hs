-- |
-- Module      : Tablebot.Plugins.Say
-- Description : A command that outputs its input.
-- License     : MIT
-- Maintainer  : tagarople@gmail.com
-- Stability   : experimental
-- Portability : POSIX
--
-- A command that outputs its input.
module Tablebot.Plugins.Say (sayPlugin) where

import Data.Text (pack)
import Discord.Types (Message (messageAuthor), User (userId))
import Tablebot.Plugin
<<<<<<< HEAD
import Tablebot.Plugin.Discord (sendMessageVoid)
=======
import Tablebot.Plugin.Discord (Message, sendMessage)
>>>>>>> 533ad109
import Tablebot.Plugin.Parser (untilEnd)
import Text.RawString.QQ (r)

-- | @say@ outputs its input.
say :: Command
say = Command "say" saycomm
  where
    saycomm :: Parser (Message -> DatabaseDiscord ())
    saycomm = do
      input <- untilEnd
      return $ \m -> do
<<<<<<< HEAD
        sendMessageVoid m $ pack $ "> " ++ input ++ "\n - <@" ++ show (userId $ messageAuthor m) ++ ">"
=======
        sendMessage m $ pack $ "> " ++ input ++ "\n - <@" ++ (show $ userId $ messageAuthor m) ++ ">"
>>>>>>> 533ad109

sayHelp :: HelpPage
sayHelp =
  HelpPage
    "say"
    "make the bot speak"
    [r|**Say**
Repeat the input.

*Usage:* `say This text will be repeated by the bot!`|]
    []
    None

-- | @sayPlugin@ assembles the command into a plugin.
sayPlugin :: Plugin
sayPlugin = plug {commands = [say], helpPages = [sayHelp]}<|MERGE_RESOLUTION|>--- conflicted
+++ resolved
@@ -12,11 +12,7 @@
 import Data.Text (pack)
 import Discord.Types (Message (messageAuthor), User (userId))
 import Tablebot.Plugin
-<<<<<<< HEAD
-import Tablebot.Plugin.Discord (sendMessageVoid)
-=======
-import Tablebot.Plugin.Discord (Message, sendMessage)
->>>>>>> 533ad109
+import Tablebot.Plugin.Discord (sendMessage)
 import Tablebot.Plugin.Parser (untilEnd)
 import Text.RawString.QQ (r)
 
@@ -28,11 +24,7 @@
     saycomm = do
       input <- untilEnd
       return $ \m -> do
-<<<<<<< HEAD
-        sendMessageVoid m $ pack $ "> " ++ input ++ "\n - <@" ++ show (userId $ messageAuthor m) ++ ">"
-=======
-        sendMessage m $ pack $ "> " ++ input ++ "\n - <@" ++ (show $ userId $ messageAuthor m) ++ ">"
->>>>>>> 533ad109
+        sendMessage m $ pack $ "> " ++ input ++ "\n - <@" ++ show (userId $ messageAuthor m) ++ ">"
 
 sayHelp :: HelpPage
 sayHelp =
