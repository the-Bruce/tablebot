--- conflicted
+++ resolved
@@ -14,11 +14,7 @@
 import Data.Text.Internal (Text)
 import Tablebot.Plugin.Discord (sendMessage)
 import Tablebot.Plugin.SmartCommand (parseComm)
-<<<<<<< HEAD
-import Tablebot.Plugin.Types (Command (Command), HelpPage (HelpPage), Plugin (commands), helpPages, plug)
-=======
 import Tablebot.Plugin.Types (Command (Command), HelpPage (HelpPage), Plugin (commands), RequiredPermission (None), helpPages, plug)
->>>>>>> c7d7e817
 
 -- * Some types to help clarify what's going on
 
