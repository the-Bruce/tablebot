{-# OPTIONS_GHC -Wno-unused-top-binds #-}

-- |
-- Module      : Tablebot.Plugins.Quote
-- Description : A more complex example using databases.
-- License     : MIT
-- Maintainer  : tagarople@gmail.com
-- Stability   : experimental
-- Portability : POSIX
--
-- This is an example plugin which allows user to @!quote add@ their favourite
-- quotes and then @!quote show n@ a particular quote.
module Tablebot.Plugins.Quote
  ( quotePlugin,
  )
where

import Control.Applicative (liftA)
import Control.Monad (void)
import Control.Monad.IO.Class (liftIO)
import Data.Maybe (fromMaybe)
import Data.Text (Text, append, pack, unpack)
import Data.Time.Clock.System (getSystemTime, systemToUTCTime)
import Database.Persist.Sqlite (Filter, SelectOpt (LimitTo, OffsetBy), (==.))
import Database.Persist.TH
import Debug.Trace
import Discord.Types
import GHC.Int (Int64)
import System.Random (randomRIO)
import Tablebot.Plugin
import Tablebot.Plugin.Database
import Tablebot.Plugin.Discord
  ( findGuild,
    fromMention,
    getMessage,
    getMessageLink,
    getPrecedingMessage,
    getReplyMessage,
    sendEmbedMessage,
    sendMessage,
    toMention,
    toMention',
  )
import Tablebot.Plugin.Embed
import Tablebot.Plugin.Exception (BotException (GenericException), catchBot, throwBot)
import Tablebot.Plugin.Permission (requirePermission)
import Tablebot.Plugin.SmartCommand
import Text.RawString.QQ (r)
import Text.Read (readMaybe)

-- Our Quote table in the database. This is fairly standard for Persistent,
-- however you should note the name of the migration made.
share
  [mkPersist sqlSettings, mkMigrate "quoteMigration"]
  [persistLowerCase|
Quote
    quote Text
    author Text
    submitter Text
    msgId Int
    cnlId Int
    time UTCTime
    deriving Show
|]

-- | @quoteReactionAdd@ creates an event for when a reaction is added to a message.
-- If the reaction is :speech_balloon:, the message is added as a quote
quoteReactionAdd :: ReactionAdd
quoteReactionAdd = ReactionAdd quoteReaction
  where
    quoteReaction ri
      | emojiName (reactionEmoji ri) == "\x1F4AC" = do
        m <- getMessage (reactionChannelId ri) (reactionMessageId ri)
        case m of
          Left _ -> pure ()
          Right mes -> addMessageQuote (reactionUserId ri) mes mes
      | otherwise = return ()

-- | Our quote command, which combines various functions to create, display and update quotes.
quote :: Command
quote =
  Command
    "quote"
    (parseComm quoteComm)
    [addQuote, editQuote, thisQuote, authorQuote, showQuote, deleteQuote, randomQuote]
  where
    quoteComm ::
      WithError
        "Unknown quote functionality."
        (Either () (Either Int64 (RestOfInput Text))) ->
      Message ->
      DatabaseDiscord ()
    quoteComm (WErr (Left ())) = randomQ
    quoteComm (WErr (Right (Left t))) = showQ t
    quoteComm (WErr (Right (Right (ROI t)))) = authorQ t

addQuote :: Command
addQuote = Command "add" (parseComm addComm) []
  where
    addComm ::
      WithError "Quote format incorrect!\nFormat is: .quote \"quote\" - author" (Quoted Text, Exactly "-", RestOfInput Text) ->
      Message ->
      DatabaseDiscord ()
    addComm (WErr (Qu qu, _, ROI author)) = addQ qu author

editQuote :: Command
editQuote = Command "edit" (parseComm editComm) []
  where
    editComm ::
      WithError
        "Edit format incorrect!\nFormat is: .quote edit quoteId \"new quote\" - author"
        (Int64, Quoted Text, Exactly "-", RestOfInput Text) ->
      Message ->
      DatabaseDiscord ()
    editComm (WErr (qId, Qu qu, _, ROI author)) = editQ qId qu author

thisQuote :: Command
thisQuote = Command "this" (parseComm thisComm) []
  where
    thisComm :: Message -> DatabaseDiscord ()
    thisComm = thisQ

authorQuote :: Command
authorQuote = Command "author" (parseComm authorComm) []
  where
    authorComm ::
      WithError "Quote format incorrect!\nExpected author name to find quotes for after .quote author" (RestOfInput Text) ->
      Message ->
      DatabaseDiscord ()
    authorComm (WErr (ROI author)) = authorQ author

showQuote :: Command
showQuote = Command "show" (parseComm showComm) []
  where
    showComm ::
      WithError "Quote format incorrect!\nExpected quote number to show, e.g. .quote show 420" Int64 ->
      Message ->
      DatabaseDiscord ()
    showComm (WErr qId) = showQ qId

deleteQuote :: Command
deleteQuote = Command "delete" (parseComm deleteComm) []
  where
    deleteComm ::
      WithError "Quote format incorrect!\nExpected quote number to delete, e.g. .quote delete 420" Int64 ->
      Message ->
      DatabaseDiscord ()
    deleteComm (WErr qId) = deleteQ qId

randomQuote :: Command
randomQuote = Command "random" (parseComm randomComm) []
  where
    randomComm :: Message -> DatabaseDiscord ()
    randomComm = randomQ

-- | @showQuote@, which looks for a message of the form @!quote show n@, looks
-- that quote up in the database and responds with that quote.
showQ :: Int64 -> Message -> DatabaseDiscord ()
showQ qId m = do
  qu <- get $ toSqlKey qId
  case qu of
    Just q -> renderQuoteMessage q qId m
    Nothing -> sendMessage m "Couldn't get that quote!"

-- | @randomQuote@, which looks for a message of the form @!quote random@,
-- selects a random quote from the database and responds with that quote.
randomQ :: Message -> DatabaseDiscord ()
randomQ = filteredRandomQuote [] "Couldn't find any quotes!"

-- | @authorQuote@, which looks for a message of the form @!quote author u@,
-- selects a random quote from the database attributed to u and responds with that quote.
authorQ :: Text -> Message -> DatabaseDiscord ()
authorQ t m = filteredRandomQuote [QuoteAuthor ==. t] "Couldn't find any quotes with that author!" m

-- authorQ t m = fromMaybe (filteredRandomQuote (getFilter t) errText m) (processUid <$> uid)
--   where
--     errText = "Couldn't find any quotes with that author!"
--     uid = fromMention t
--     catchBot' id' (GenericException "quote exception" _) = filteredRandomQuote (getFilter $ "<@" <> (pack $ show id') <> ">") errText m
--     catchBot' _ e = throwBot e
--     processUid id' = catchBot (filteredRandomQuote' (getFilter $ toMention' id') errText m) (catchBot' id')
--     getFilter t' = [QuoteAuthor ==. t']

-- | @filteredRandomQuote@ selects a random quote that meets a
-- given criteria, and returns that as the response, sending the user a message if the
-- quote cannot be found.
filteredRandomQuote :: [Filter Quote] -> Text -> Message -> DatabaseDiscord ()
filteredRandomQuote quoteFilter errorMessage m = catchBot (filteredRandomQuote' quoteFilter errorMessage m) catchBot'
  where
    catchBot' (GenericException "quote exception" _) = sendMessage m errorMessage
    catchBot' e = throwBot e

-- | @filteredRandomQuote'@ selects a random quote that meets a
-- given criteria, and returns that as the response, throwing an exception if something
-- goes wrong.
filteredRandomQuote' :: [Filter Quote] -> Text -> Message -> DatabaseDiscord ()
filteredRandomQuote' quoteFilter errorMessage m = do
  num <- count quoteFilter
  if num == 0
    then throwBot (GenericException "quote exception" (unpack errorMessage))
    else do
      rindex <- liftIO $ randomRIO (0, (num - 1))
      key <- selectKeysList quoteFilter [OffsetBy rindex, LimitTo 1]
      qu <- get $ head key
      case qu of
        Just q -> renderQuoteMessage q (fromSqlKey $ head key) m
        Nothing -> throwBot (GenericException "quote exception" (unpack errorMessage))

-- | @addQuote@, which looks for a message of the form
-- @!quote add "quoted text" - author@, and then stores said quote in the
-- database, returning the ID used.
addQ :: Text -> Text -> Message -> DatabaseDiscord ()
addQ qu author m = do
  now <- liftIO $ systemToUTCTime <$> getSystemTime
  let new = Quote qu author (toMention $ messageAuthor m) (fromIntegral $ messageId m) (fromIntegral $ messageChannel m) now
  added <- insert $ new
  let res = pack $ show $ fromSqlKey added
  renderCustomQuoteMessage ("Quote added as #" `append` res) new (fromSqlKey added) m

-- | @thisQuote@, which takes the replied message or the
-- previous message and stores said message as a quote in the database,
-- returning the ID used.
thisQ :: Message -> DatabaseDiscord ()
thisQ m = do
  q <- getReplyMessage m
  case q of
    (Just q') -> addMessageQuote (userId $ messageAuthor m) q' m
    Nothing -> do
      q2 <- getPrecedingMessage m
      case q2 of
        (Just q') -> addMessageQuote (userId $ messageAuthor m) q' m
        Nothing -> sendMessage m "Unable to add quote"

-- | @addMessageQuote@, adds a message as a quote to the database, checking that it passes the relevant tests
addMessageQuote :: UserId -> Message -> Message -> DatabaseDiscord ()
addMessageQuote submitter q' m = do
  num <- count [QuoteMsgId ==. (fromIntegral $ messageId q')]
  if num == 0
    then
      if not $ userIsBot (messageAuthor q')
        then do
          now <- liftIO $ systemToUTCTime <$> getSystemTime
          let new =
                Quote
                  (messageText q')
                  (toMention $ messageAuthor q')
                  (toMention' $ submitter)
                  (fromIntegral $ messageId q')
                  (fromIntegral $ messageChannel q')
                  now
          added <- insert $ new
          let res = pack $ show $ fromSqlKey added
          renderCustomQuoteMessage ("Quote added as #" `append` res) new (fromSqlKey added) m
        else sendMessage m "Can't quote a bot"
    else sendMessage m "Message already quoted"

-- | @editQuote@, which looks for a message of the form
-- @!quote edit n "quoted text" - author@, and then updates quote with id n in the
-- database, to match the provided quote.
editQ :: Int64 -> Text -> Text -> Message -> DatabaseDiscord ()
editQ qId qu author m =
  requirePermission Any m $
    let k = toSqlKey qId
     in do
          oQu <- get k
          case oQu of
            Just (Quote _ _ _ _ _ _) -> do
              now <- liftIO $ systemToUTCTime <$> getSystemTime
              let new = Quote qu author (toMention $ messageAuthor m) (fromIntegral $ messageId m) (fromIntegral $ messageChannel m) now
              replace k $ new
              renderCustomQuoteMessage "Quote updated" new qId m
            Nothing -> sendMessage m "Couldn't update that quote!"

-- | @deleteQuote@, which looks for a message of the form @!quote delete n@,
-- and removes it from the database.
deleteQ :: Int64 -> Message -> DatabaseDiscord ()
deleteQ qId m =
  requirePermission Any m $
    let k = toSqlKey qId
     in do
          qu <- get k
          case qu of
            Just (Quote _ _ _ _ _ _) -> do
              delete k
              sendMessage m "Quote deleted"
            Nothing -> sendMessage m "Couldn't delete that quote!"

renderQuoteMessage :: Quote -> Int64 -> Message -> DatabaseDiscord ()
renderQuoteMessage = renderCustomQuoteMessage ""

renderCustomQuoteMessage :: Text -> Quote -> Int64 -> Message -> DatabaseDiscord ()
renderCustomQuoteMessage t (Quote txt author submitter msgId cnlId dtm) qId m = do
  guild <- findGuild m
  let link = getLink guild
  void $
    sendEmbedMessage
      m
      t
      ( addColour Blue $
          addTimestamp dtm $
            addFooter (pack $ "Quote #" ++ show qId) $
              simpleEmbed (txt <> "\n - " <> author <> maybeAddFooter link)
      )
  where
    getLink :: Maybe GuildId -> Maybe Text
    getLink = liftA (\x -> getMessageLink x (fromIntegral cnlId) (fromIntegral msgId))
    maybeAddFooter :: Maybe Text -> Text
    maybeAddFooter (Just l) = ("\n[source](" <> l <> ") - added by " <> submitter)
    maybeAddFooter Nothing = ""

showQuoteHelp :: HelpPage
showQuoteHelp =
  HelpPage
    "show"
    "show a quote by number"
    "**Show Quote**\nShows a quote by id\n\n*Usage:* `quote show <id>`"
    []
    None

randomQuoteHelp :: HelpPage
randomQuoteHelp =
  HelpPage
    "random"
    "show a random quote"
    "**Random Quote**\nDisplays a random quote\n\n*Usage:* `quote random`"
    []
    None

authorQuoteHelp :: HelpPage
authorQuoteHelp =
  HelpPage
    "user"
    "show a random quote by a user"
    "**Random User Quote**\nDisplays a random quote attributed to a particular user\n\n*Usage:* `quote user <author>`"
    []
    Superuser

thisQuoteHelp :: HelpPage
thisQuoteHelp =
  HelpPage
    "this"
    "add another message as a quote"
    [r|**Quote This Message**
Adds an existing message as a quote. If the command is a reply, it uses the replied to message, otherwise it uses the immediatly preceding message.

*Usage:* `quote this`|]
    []
    None

deleteQuoteHelp :: HelpPage
deleteQuoteHelp =
  HelpPage
    "delete"
    "delete a quote by number"
    [r|**Delete Quote**
Delete a quote by id
Requires moderation permission

*Usage:* `quote delete <id>`|]
    []
    Any

editQuoteHelp :: HelpPage
editQuoteHelp =
  HelpPage
    "edit"
    "edit a quote by number"
    [r|**Edit Quote**
Edit a quote by id
Requires moderation permission

*Usage:* `quote edit <id> "quote" - author`|]
    []
    Any

addQuoteHelp :: HelpPage
addQuoteHelp = HelpPage "add" "add a new quote" "**Add Quote**\nAdds a quote\n\n*Usage:* `quote add \"quote\" - author`" [] None

quoteHelp :: HelpPage
quoteHelp =
  HelpPage
    "quote"
    "store and retrieve quotes"
    [r|**Quotes**
Allows storing and retrieving quotes
Calling without arguments returns a random quote

*Usage:* `quote`|]
    [randomQuoteHelp, showQuoteHelp, authorQuoteHelp, addQuoteHelp, thisQuoteHelp, editQuoteHelp, deleteQuoteHelp]
    None

quoteShort :: Command
quoteShort = Command "q" (commandParser quote) (subcommands quote)

-- | @quotePlugin@ assembles the @quote@ command (consisting of @add@ and
-- @show@) and the database migration into a plugin.
quotePlugin :: Plugin
quotePlugin =
  (plug "quote")
<<<<<<< HEAD
    { commands = [quote, quoteShort],
=======
    { commands = [quote, commandAlias "q" quote],
>>>>>>> 4336e6d0
      onReactionAdds = [quoteReactionAdd],
      migrations = [quoteMigration],
      helpPages = [quoteHelp]
    }<|MERGE_RESOLUTION|>--- conflicted
+++ resolved
@@ -18,12 +18,10 @@
 import Control.Applicative (liftA)
 import Control.Monad (void)
 import Control.Monad.IO.Class (liftIO)
-import Data.Maybe (fromMaybe)
 import Data.Text (Text, append, pack, unpack)
 import Data.Time.Clock.System (getSystemTime, systemToUTCTime)
 import Database.Persist.Sqlite (Filter, SelectOpt (LimitTo, OffsetBy), (==.))
 import Database.Persist.TH
-import Debug.Trace
 import Discord.Types
 import GHC.Int (Int64)
 import System.Random (randomRIO)
@@ -31,7 +29,6 @@
 import Tablebot.Plugin.Database
 import Tablebot.Plugin.Discord
   ( findGuild,
-    fromMention,
     getMessage,
     getMessageLink,
     getPrecedingMessage,
@@ -46,7 +43,6 @@
 import Tablebot.Plugin.Permission (requirePermission)
 import Tablebot.Plugin.SmartCommand
 import Text.RawString.QQ (r)
-import Text.Read (readMaybe)
 
 -- Our Quote table in the database. This is fairly standard for Persistent,
 -- however you should note the name of the migration made.
@@ -382,26 +378,19 @@
     "quote"
     "store and retrieve quotes"
     [r|**Quotes**
-Allows storing and retrieving quotes
-Calling without arguments returns a random quote
-
-*Usage:* `quote`|]
+Allows storing and retrieving quotes.
+Calling without arguments returns a random quote. Calling with a number returns that quote number. Calling with a mention or name gives a random quote by that person.
+
+*Usage:* `quote` or `q`|]
     [randomQuoteHelp, showQuoteHelp, authorQuoteHelp, addQuoteHelp, thisQuoteHelp, editQuoteHelp, deleteQuoteHelp]
     None
-
-quoteShort :: Command
-quoteShort = Command "q" (commandParser quote) (subcommands quote)
 
 -- | @quotePlugin@ assembles the @quote@ command (consisting of @add@ and
 -- @show@) and the database migration into a plugin.
 quotePlugin :: Plugin
 quotePlugin =
   (plug "quote")
-<<<<<<< HEAD
-    { commands = [quote, quoteShort],
-=======
     { commands = [quote, commandAlias "q" quote],
->>>>>>> 4336e6d0
       onReactionAdds = [quoteReactionAdd],
       migrations = [quoteMigration],
       helpPages = [quoteHelp]
