{-# LANGUAGE DuplicateRecordFields #-}

-- |
-- Module      : Tablebot.Plugin.Netrunner
-- Description : Handles the internal functionality of the Netrunner command.
-- License     : MIT
-- Maintainer  : tagarople@gmail.com
-- Stability   : experimental
-- Portability : POSIX
--
-- The backend functionality of the Netrunner commands.
module Tablebot.Plugin.Netrunner (cardToEmbed, cardsToEmbed, cardToImgEmbed, cardToFlavourEmbed, searchCards, pairsToQuery, queryCard) where

import Data.Maybe (fromMaybe)
<<<<<<< HEAD
import Data.List (nubBy)
import Data.Text (Text, replace, singleton, toLower, toTitle, intercalate, isInfixOf, unpack, pack)
=======
import Data.Text (Text, isInfixOf, replace, toLower, toTitle, unpack)
import qualified Data.Text (filter)
import Data.Text.ICU.Char (Bool_ (Diacritic), property)
import Data.Text.ICU.Normalize (NormalizationMode (NFD), normalize)
>>>>>>> 9703f706
import Discord.Types
import Tablebot.Plugin
import Tablebot.Plugin.Discord (formatFromEmojiName)
import Tablebot.Plugin.Embed (addColour)
import Tablebot.Plugin.Fuzzy (FuzzyCosts (..), closestValueWithCosts)
import Tablebot.Plugin.Netrunner.Card as Card (Card (..))
import Tablebot.Plugin.Netrunner.Cycle as Cycle (Cycle (..))
import Tablebot.Plugin.Netrunner.Faction as Faction (Faction (..))
import Tablebot.Plugin.Netrunner.NrApi (NrApi (..))
import Tablebot.Plugin.Netrunner.Pack as Pack (Pack (..))
import Tablebot.Plugin.Types ()
import Tablebot.Plugin.Utils (intToText)
import Text.Read (readMaybe)

-- | @queryCard@ searches the given library of cards by title, first checking if
-- the search query is a substring of any cards, then performing a fuzzy search on
-- the cards given, or all of the cards if no cards are found
queryCard :: NrApi -> Text -> Card
queryCard NrApi {cards = cards} txt = findCard (substringSearch pairs txt) txt pairs
  where
    pairs = zip (map (standardise . fromMaybe "" . Card.title) cards) cards
    substringSearch pairs' searchTxt = filter (\(x, _) -> isInfixOf (standardise searchTxt) x) pairs'

-- | @findCard@ finds a card from the given list of pairs that is some subset of a
-- full list. If the sublist is empty, it will fuzzy search the full list. If the sublist
-- has exactly 1 element, it'll return that element. If the sublist has multiple
-- elements, it will fuzzy search the sublist
findCard :: [(Text, Card)] -> Text -> [(Text, Card)] -> Card
findCard [] searchTxt allCards = fuzzyQueryCard allCards searchTxt
findCard [(_, card)] _ _ = card
findCard cards searchTxt _ = fuzzyQueryCard cards searchTxt

-- | @queryCard@ fuzzy searches the given library of cards by title.
fuzzyQueryCard :: [(Text, Card)] -> Text -> Card
fuzzyQueryCard pairs = closestValueWithCosts editCosts unpackedPairs . unpack
  where
    unpackedPairs = fmap (\(x, y) -> (unpack x, y)) pairs
    editCosts =
      FuzzyCosts
        { deletion = 10,
          insertion = 2,
          substitution = 10,
          transposition = 1
        }

<<<<<<< HEAD
-- | @searchCards@ looks for all cards that match a set of criteria.
searchCards :: NrApi -> [(String, Char, String)] -> Maybe [Card]
searchCards _ [] = Nothing
searchCards NrApi {cards = cards} pairs = Just $ nubBy cardEq $ foldr filterCards cards $ packValues pairs
  where
    packValues :: [(String, Char, String)] -> [(String, Char, Text)]
    packValues = map (\(k, sep, v) -> (k, sep, pack v))
    cardEq :: Card -> Card -> Bool
    cardEq a b = title a == title b
    filterCards :: (String, Char, Text) -> [Card] -> [Card]
    filterCards ("x", sep, x) = filterText sep stripped_text x
    filterCards ("a", sep, x) = filterText sep flavor x
    filterCards ("e", sep, x) = filterText sep pack_code x
    -- filterCards ("c", sep, x) =
    filterCards ("t", sep, x) = filterText sep type_code x
    filterCards ("f", sep, x) = filterText sep faction_code x
    filterCards ("s", sep, x) = filterText sep keywords x
    filterCards ("d", sep, x) = filterText sep side_code x
    filterCards ("i", sep, x) = filterText sep illustrator x
    filterCards ("o", sep, x) = filterInt sep cost x
    filterCards ("g", sep, x) = filterInt sep advancement_cost x
    filterCards ("m", sep, x) = filterInt sep memory_cost x
    filterCards ("n", sep, x) = filterInt sep faction_cost x
    filterCards ("p", sep, x) = filterInt sep strength x
    filterCards ("v", sep, x) = filterInt sep agenda_points x
    filterCards ("h", sep, x) = filterInt sep trash_cost x
    -- filterCards ("r", sep, x) cs = fil text cs
    filterCards ("u", sep, x) = filterBool sep uniqueness x
    -- filterCards ("b", sep, x) cs = fil text cs
    -- filterCards ("z", sep, x) cs = fil text cs
    filterCards _ = id
    filterText :: Char -> (Card -> Maybe Text) -> Text -> ([Card] -> [Card])
    filterText ':' f x = filter ((isInfixOf $ toLower x) . toLower . (fromMaybe "") . f)
    filterText '!' f x = filter (not . (isInfixOf $ toLower x) . toLower . (fromMaybe "") . f)
    filterText _ _ _ = id
    filterInt :: Char -> (Card -> Maybe Int) -> Text -> ([Card] -> [Card])
    filterInt sep f x = case readMaybe $ unpack x of
      Nothing -> id
      Just x' -> filter (\c -> (fromMaybe False) $ ((toEquality sep) x') <$> f c)
    toEquality :: Char -> (Int -> Int -> Bool)
    toEquality ':' = (==)
    toEquality '!' = (/=)
    toEquality '>' = (<) -- These are right, see the @filterInt@ for their application
    toEquality '<' = (>)
    toEquality _ = \_ _ -> True
    filterBool :: Char -> (Card -> Maybe Bool) -> Text -> ([Card] -> [Card])
    filterBool ':' f _ = filter (fromMaybe False . f)
    filterBool '!' f _ = filter (fromMaybe True . f)
    filterBool _ _ _ = id

-- | @pairsToQuery@ takes a set of search query pairs ands turns it into a link
-- to an equivalent search on NetrunnerDB.
pairsToQuery :: [(String, Char, String)] -> Text
pairsToQuery pairs = "<https://netrunnerdb.com/find/?q=" <> replace " " "+" (intercalate "+" queries) <> ">"
  where
    queries = map (\(k, sep, v) -> pack k <> singleton sep <> "\"" <> pack v <> "\"") pairs

-- | Utility function to prepend a given Text to Text within a Maybe, or return
-- the empty Text.
=======
-- | @standardise@ takes text and converts it to lowercase and removes diacritics
standardise :: Text -> Text
standardise txt = Data.Text.filter (not . property Diacritic) normalizedText
  where
    normalizedText = normalize NFD (toLower txt)

-- | Utility function to prepend a given Text to Text within a Maybe, or return the empty
-- Text.
>>>>>>> 9703f706
maybeEmptyPrepend :: Text -> Maybe Text -> Text
maybeEmptyPrepend s = maybe "" (s <>)

-- | @cardToLink@ takes a Netrunner card and generates a link to its NetrunnerDB
-- page.
cardToLink :: Card -> Text
cardToLink card = maybeEmptyPrepend "https://netrunnerdb.com/en/card/" (Card.code card)

-- | @cardToImage@ takes a Netrunner card and generates an embed image of the
-- card.
cardToImage :: NrApi -> Card -> Maybe CreateEmbedImage
cardToImage api card = do
  code' <- Card.code card
  return $ CreateEmbedImageUrl $ replace "{code}" code' $ imageTemplate api

-- | @cardToTitle@ takes a Netrunner card and attempts to get its title, adding
-- a uniqueness icon if the card is unique.
cardToTitle :: Card -> Text
cardToTitle card =
  let unique = if Just True == uniqueness card then "◆ " else ""
      cardTitle = fromMaybe "?" $ title card
   in unique <> cardTitle

-- | @cardToText@ takes a Netrunner card, collects its data and textbox into a
-- single string.
cardToText :: Card -> EnvDatabaseDiscord NrApi Text
cardToText card = do
  let subtitle = cardToSubtitle card
  body <- formatText (fromMaybe "" $ text card)
  return $ subtitle <> body

-- | @cardToSubtitle@ generates the first line of a card's embed text listing
-- its types, subtypes, and various other data points.
cardToSubtitle :: Card -> Text
cardToSubtitle Card {..} =
  "**"
    <> type_code'
    <> keywords'
    <> cost'
    <> mu
    <> strength'
    <> agendaStats
    <> trash
    <> influence
    <> deckbuilding
    <> link
    <> "**\n"
  where
    maybeIntToText = maybe "?" intToText
    maybeEmptyPrependI s mi = maybeEmptyPrepend s (intToText <$> mi)
    type_code' = maybe "?" toTitle type_code
    keywords' = maybeEmptyPrepend ": " keywords
    cost' =
      let rezText = " • Rez: "
       in case (cost, type_code) of
            (Nothing, _) -> ""
            (Just x, Just "asset") -> rezText <> intToText x
            (Just x, Just "ice") -> rezText <> intToText x
            (Just x, Just "upgrade") -> rezText <> intToText x
            (Just x, _) -> " • Cost: " <> intToText x
    mu = maybeEmptyPrependI " • MU: " memory_cost
    strength' = maybeEmptyPrependI " • Strength: " strength
    agendaStats =
      let adv = maybeIntToText advancement_cost
          points = maybeIntToText agenda_points
       in case type_code of
            Just "agenda" -> " • " <> adv <> "/" <> points
            _ -> ""
    trash = maybeEmptyPrependI " • Trash: " trash_cost
    influence = case faction_cost of
      Nothing -> ""
      Just x ->
        if x == 0 && fromMaybe "" type_code `elem` ["agenda", "identity"]
          then ""
          else " • Influence: " <> intToText x
    deckbuilding = case type_code of
      Just "identity" -> " • " <> maybeIntToText minimum_deck_size <> "/" <> maybeIntToText influence_limit
      Nothing -> ""
      _ -> ""
    link = maybeEmptyPrependI " • Link: " base_link

-- | @formatText@ takes a card's raw description and replaces the html
-- formatting tags with Discord formatting.
formatText :: Text -> EnvDatabaseDiscord NrApi Text
formatText raw = do
  credit <- formatFromEmojiName "credit"
  click <- formatFromEmojiName "click"
  interrupt <- formatFromEmojiName "interrupt"
  link <- formatFromEmojiName "link"
  mu <- formatFromEmojiName "mu"
  recurringCredit <- formatFromEmojiName "recurring_credit"
  subroutine <- formatFromEmojiName "subroutine"
  trash <- formatFromEmojiName "trash_ability"
  hb <- formatFromEmojiName "hb"
  jinteki <- formatFromEmojiName "jinteki"
  nbn <- formatFromEmojiName "nbn"
  weyland <- formatFromEmojiName "weyland"
  anarch <- formatFromEmojiName "anarch"
  criminal <- formatFromEmojiName "criminal"
  shaper <- formatFromEmojiName "shaper"
  apex <- formatFromEmojiName "apex"
  adam <- formatFromEmojiName "adam"
  sunny <- formatFromEmojiName "sunny"
  return $
    foldr (uncurry replace) raw $
      [ ("<strong>", "**"),
        ("</strong>", "**"),
        ("<em>", "*"),
        ("</em>", "*"),
        ("<trace>", "**"),
        ("</trace>", "**"),
        ("<errata>", "_**Errata:** "),
        ("</errata>", "_"),
<<<<<<< HEAD
        ("<champion>", "**"),
        ("</champion>", "**"),
        ("<ul>", "\n"),
        ("</ul>", ""),
        ("<li>", "• "),
        ("</li>", "\n"),
=======
>>>>>>> 9703f706
        ("[credit]", credit),
        ("[click]", click),
        ("[interrupt]", interrupt),
        ("[link]", link),
        ("[mu]", mu),
        ("[recurring-credit]", recurringCredit),
        ("[subroutine]", subroutine),
        ("[trash]", trash),
        ("[haas-bioroid]", hb),
        ("[jinteki]", jinteki),
        ("[nbn]", nbn),
        ("[weyland-consortium]", weyland),
        ("[anarch]", anarch),
        ("[criminal]", criminal),
        ("[shaper]", shaper),
        ("[apex]", apex),
        ("[adam]", adam),
        ("[sunny-lebeau]", sunny)
      ]

-- | @cardToFaction@ takes a card and attempts to find its faction.
cardToFaction :: NrApi -> Card -> Maybe Faction
cardToFaction api card = do
  faction <- Card.faction_code card
  let fRes = filter (\f -> Faction.code f == faction) $ factions api
  case fRes of
    [] -> Nothing
    (f : _) -> Just f

-- | @cardToPack@ takes a card and attempts to find its data pack.
cardToPack :: NrApi -> Card -> Maybe Pack
cardToPack api card = do
  cardPack <- Card.pack_code card
  let pRes = filter (\p -> Pack.code p == cardPack) $ packs api
  case pRes of
    [] -> Nothing
    (p : _) -> Just p

-- | @packToCycle@ takes a pack and attempts to find its cycle.
packToCycle :: NrApi -> Pack -> Maybe Cycle
packToCycle api pack' =
  let cRes = filter (\c -> Cycle.code c == Pack.cycle_code pack') $ cycles api
   in case cRes of
        [] -> Nothing
        (c : _) -> Just c

-- | @factionToEmoji@ takes a faction and attempts to find the appropriate emoji
-- for it.
factionToEmoji :: Faction -> EnvDatabaseDiscord NrApi Text
factionToEmoji Faction {code = code} = case code of
  "haas-bioroid" -> formatFromEmojiName "hb"
  "jinteki" -> formatFromEmojiName "jinteki"
  "nbn" -> formatFromEmojiName "nbn"
  "weyland-consortium" -> formatFromEmojiName "weyland"
  "anarch" -> formatFromEmojiName "anarch"
  "criminal" -> formatFromEmojiName "criminal"
  "shaper" -> formatFromEmojiName "shaper"
  "adam" -> formatFromEmojiName "adam"
  "apex" -> formatFromEmojiName "apex"
  "sunny-lebeau" -> formatFromEmojiName "sunny"
  _ -> formatFromEmojiName "nisei"

-- | @cardToReleaseData@ checks if a card was released in a data pack or a big
-- box, and simplifies this info in the case of the latter.
cardToReleaseData :: NrApi -> Card -> Text
cardToReleaseData api card = fromMaybe "" helper
  where
    helper :: Maybe Text
    helper = do
      f <- cardToFaction api card
      p <- cardToPack api card
      c <- packToCycle api p
      let faction = Faction.name f
      let rotation =
            if Cycle.rotated c
              then " (rotated)"
              else ""
      let expansion =
            if Pack.name p == Cycle.name c
              then Pack.name p
              else Cycle.name c <> rotation <> " • " <> Pack.name p
      let position = maybe "" (\t -> " #" <> intToText t) (Card.position card)
      return $ faction <> " • " <> expansion <> position

-- | @cardToColour@ gets the factional colour of a card to use in its embed.
cardToColour :: NrApi -> Card -> DiscordColour
cardToColour api card = maybe Default (hexToDiscordColour . unpack . colour) (cardToFaction api card)

-- | @cardToFlavour@ gets a cards flavour text (and makes it italic).
cardToFlavour :: Card -> EnvDatabaseDiscord NrApi (Maybe Text)
cardToFlavour Card {flavor = flavor} = case flavor of
  Nothing -> return Nothing
  Just f -> do
    f' <- formatText f
    return $ Just $ "*" <> f' <> "*"

-- | @cardToEmbed@ takes a card and generates an embed message representing it.
cardToEmbed :: NrApi -> Card -> EnvDatabaseDiscord NrApi Embed
cardToEmbed api card = do
  let eTitle = cardToTitle card
      eURL = cardToLink card
      eFoot = cardToReleaseData api card
      eImg = cardToImage api card
      eColour = cardToColour api card
  eText <- cardToText card
  return $ addColour eColour $ createEmbed $ CreateEmbed "" "" Nothing eTitle eURL eImg eText [] Nothing eFoot Nothing Nothing

-- | @cardsToEmbed@ takes a list of cards and embeds their names with links.
cardsToEmbed :: NrApi -> [Card] -> Text -> EnvDatabaseDiscord NrApi Embed
cardsToEmbed api cards err = do
  formatted <- mapM formatCard $ take 10 cards
  let cards' = "**" <> intercalate "\n" formatted <> "**"
      eTitle = "**" <> (pack $ show $ length cards) <> " results**"
      eText = if length cards > 10
        then cards' <> "\n" <> err
        else cards'
  return $ createEmbed $ CreateEmbed "" "" Nothing eTitle "" Nothing eText [] Nothing "" Nothing Nothing
    where
      formatCard :: Card -> EnvDatabaseDiscord NrApi Text
      formatCard card = do
        let title' = fromMaybe "?" $ title card
            link = cardToLink card
        icon <- case cardToFaction api card of
          Nothing -> return ""
          Just faction -> factionToEmoji faction
        return $ icon <> " [" <> title' <> "](" <> link <> ")"

-- | @cardToImgEmbed@ takes a card and attempts to embed a picture of it.
cardToImgEmbed :: NrApi -> Card -> Maybe Embed
cardToImgEmbed api card =
  let eTitle = cardToTitle card
      eURL = cardToLink card
      eColour = cardToColour api card
   in case cardToImage api card of
        Nothing -> Nothing
        eImg -> Just $ addColour eColour $ createEmbed $ CreateEmbed "" "" Nothing eTitle eURL Nothing "" [] eImg "" Nothing Nothing

-- | @cardToFlavourEmbed@ takes a card and attempts to embed its flavour text.
cardToFlavourEmbed :: NrApi -> Card -> EnvDatabaseDiscord NrApi (Maybe Embed)
cardToFlavourEmbed api card = do
  let eTitle = cardToTitle card
      eURL = cardToLink card
      eColour = cardToColour api card
      eImg = cardToImage api card
  flavor <- cardToFlavour card
  return $ case flavor of
    Nothing -> Nothing
    Just "" -> Nothing
    Just eFlavour -> Just $ addColour eColour $ createEmbed $ CreateEmbed "" "" Nothing eTitle eURL eImg eFlavour [] Nothing "" Nothing Nothing<|MERGE_RESOLUTION|>--- conflicted
+++ resolved
@@ -12,15 +12,8 @@
 module Tablebot.Plugin.Netrunner (cardToEmbed, cardsToEmbed, cardToImgEmbed, cardToFlavourEmbed, searchCards, pairsToQuery, queryCard) where
 
 import Data.Maybe (fromMaybe)
-<<<<<<< HEAD
 import Data.List (nubBy)
-import Data.Text (Text, replace, singleton, toLower, toTitle, intercalate, isInfixOf, unpack, pack)
-=======
-import Data.Text (Text, isInfixOf, replace, toLower, toTitle, unpack)
-import qualified Data.Text (filter)
-import Data.Text.ICU.Char (Bool_ (Diacritic), property)
-import Data.Text.ICU.Normalize (NormalizationMode (NFD), normalize)
->>>>>>> 9703f706
+import Data.Text (Text, replace, singleton, toTitle, intercalate, isInfixOf, unpack, pack)
 import Discord.Types
 import Tablebot.Plugin
 import Tablebot.Plugin.Discord (formatFromEmojiName)
@@ -32,7 +25,7 @@
 import Tablebot.Plugin.Netrunner.NrApi (NrApi (..))
 import Tablebot.Plugin.Netrunner.Pack as Pack (Pack (..))
 import Tablebot.Plugin.Types ()
-import Tablebot.Plugin.Utils (intToText)
+import Tablebot.Plugin.Utils (intToText, standardise)
 import Text.Read (readMaybe)
 
 -- | @queryCard@ searches the given library of cards by title, first checking if
@@ -66,7 +59,6 @@
           transposition = 1
         }
 
-<<<<<<< HEAD
 -- | @searchCards@ looks for all cards that match a set of criteria.
 searchCards :: NrApi -> [(String, Char, String)] -> Maybe [Card]
 searchCards _ [] = Nothing
@@ -93,14 +85,14 @@
     filterCards ("p", sep, x) = filterInt sep strength x
     filterCards ("v", sep, x) = filterInt sep agenda_points x
     filterCards ("h", sep, x) = filterInt sep trash_cost x
-    -- filterCards ("r", sep, x) cs = fil text cs
+    -- filterCards ("r", sep, x) cs =
     filterCards ("u", sep, x) = filterBool sep uniqueness x
-    -- filterCards ("b", sep, x) cs = fil text cs
-    -- filterCards ("z", sep, x) cs = fil text cs
+    -- filterCards ("b", sep, x) cs =
+    -- filterCards ("z", sep, x) cs =
     filterCards _ = id
     filterText :: Char -> (Card -> Maybe Text) -> Text -> ([Card] -> [Card])
-    filterText ':' f x = filter ((isInfixOf $ toLower x) . toLower . (fromMaybe "") . f)
-    filterText '!' f x = filter (not . (isInfixOf $ toLower x) . toLower . (fromMaybe "") . f)
+    filterText ':' f x = filter ((isInfixOf $ standardise x) . standardise . (fromMaybe "") . f)
+    filterText '!' f x = filter (not . (isInfixOf $ standardise x) . standardise . (fromMaybe "") . f)
     filterText _ _ _ = id
     filterInt :: Char -> (Card -> Maybe Int) -> Text -> ([Card] -> [Card])
     filterInt sep f x = case readMaybe $ unpack x of
@@ -124,18 +116,8 @@
   where
     queries = map (\(k, sep, v) -> pack k <> singleton sep <> "\"" <> pack v <> "\"") pairs
 
--- | Utility function to prepend a given Text to Text within a Maybe, or return
--- the empty Text.
-=======
--- | @standardise@ takes text and converts it to lowercase and removes diacritics
-standardise :: Text -> Text
-standardise txt = Data.Text.filter (not . property Diacritic) normalizedText
-  where
-    normalizedText = normalize NFD (toLower txt)
-
 -- | Utility function to prepend a given Text to Text within a Maybe, or return the empty
 -- Text.
->>>>>>> 9703f706
 maybeEmptyPrepend :: Text -> Maybe Text -> Text
 maybeEmptyPrepend s = maybe "" (s <>)
 
@@ -249,15 +231,12 @@
         ("</trace>", "**"),
         ("<errata>", "_**Errata:** "),
         ("</errata>", "_"),
-<<<<<<< HEAD
         ("<champion>", "**"),
         ("</champion>", "**"),
         ("<ul>", "\n"),
         ("</ul>", ""),
         ("<li>", "• "),
         ("</li>", "\n"),
-=======
->>>>>>> 9703f706
         ("[credit]", credit),
         ("[click]", click),
         ("[interrupt]", interrupt),
