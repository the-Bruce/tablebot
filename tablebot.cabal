--- conflicted
+++ resolved
@@ -4,11 +4,7 @@
 --
 -- see: https://github.com/sol/hpack
 --
-<<<<<<< HEAD
--- hash: a935e892b150bd44bb6df4369caa081382e00d94a54f2bf4f0af60899d0c4576
-=======
 -- hash: 3c34a0b9214310222eca76822cb6bdede58397e8ed260ad9a6160a616a2033a4
->>>>>>> 1a0ca0b8
 
 name:           tablebot
 version:        0.1.0.0
@@ -44,20 +40,13 @@
       Tablebot.Plugins.Ping
       Tablebot.Plugins.Quote
       Tablebot.Plugins.Reminder
-<<<<<<< HEAD
       Tablebot.Plugins.Welcome
-=======
       Tablebot.Util.Random
->>>>>>> 1a0ca0b8
   other-modules:
       Paths_tablebot
   hs-source-dirs:
       src
-<<<<<<< HEAD
   default-extensions: OverloadedStrings ImportQualifiedPost LambdaCase EmptyDataDecls FlexibleContexts GADTs GeneralizedNewtypeDeriving MultiParamTypeClasses QuasiQuotes TemplateHaskell TypeFamilies DerivingStrategies StandaloneDeriving UndecidableInstances DataKinds FlexibleInstances DeriveGeneric
-=======
-  default-extensions: OverloadedStrings ImportQualifiedPost LambdaCase EmptyDataDecls FlexibleContexts GADTs GeneralizedNewtypeDeriving MultiParamTypeClasses QuasiQuotes TemplateHaskell TypeFamilies DerivingStrategies StandaloneDeriving UndecidableInstances DataKinds FlexibleInstances
->>>>>>> 1a0ca0b8
   build-depends:
       aeson
     , base >=4.7 && <5
