name:                tablebot
version:             0.1.0.0
github:              "WarwickTabletop/tablebot"
license:             MIT
author:              "Warwick Tabletop"
maintainer:          "tagarople@gmail.com"
copyright:           "2021 Warwick Tabletop"

extra-source-files:
- README.md
- ChangeLog.md

# Metadata used when publishing your package
# synopsis:            Short description of your package
# category:            Web

# To avoid duplicated efforts in documentation and dealing with the
# complications of embedding Haddock markup inside cabal files, it is
# common to point users to the README.md file.
description:         Please see the README on GitHub at <https://github.com/tagarople/tablebot#readme>

dependencies:
- base >= 4.7 && < 5
- discord-haskell
- emoji
- text
- text-icu
- transformers
- load-env
- megaparsec
- persistent
- persistent-sqlite
- persistent-template
- random
- esqueleto
- monad-logger
- time
- aeson
- bytestring
- yaml
- http-conduit
- raw-strings-qq
- template-haskell
- timezone-olson
- duckling
- unordered-containers
- bytestring
- req
- http-client
- data-default
- exception-transformers
- resourcet
- resource-pool
- containers
- th-printf
- mtl
- safe
- edit-distance
- unliftio

library:
  source-dirs: src
  default-extensions:
  - OverloadedStrings
  - ImportQualifiedPost
  - LambdaCase
  - EmptyDataDecls
  - FlexibleContexts
  - GADTs
  - GeneralizedNewtypeDeriving
  - MultiParamTypeClasses
  - QuasiQuotes
  - TemplateHaskell
  - TypeFamilies
  - DerivingStrategies
  - StandaloneDeriving
  - UndecidableInstances
  - DataKinds
  - FlexibleInstances
  - DeriveGeneric
  - TypeApplications
  - MultiWayIf
  - TupleSections
  - ConstraintKinds
  - ImportQualifiedPost
  - RecordWildCards
<<<<<<< HEAD
  - TypeOperators
  - RankNTypes
=======
>>>>>>> ed79ef33
  ghc-options:
  - -Wall


executables:
  tablebot-exe:
    main:                Main.hs
    source-dirs:         app
    ghc-options:
    - -threaded
    - -rtsopts
    - -with-rtsopts=-N
    dependencies:
    - tablebot

tests:
  tablebot-test:
    main:                Spec.hs
    source-dirs:         test
    ghc-options:
    - -threaded
    - -rtsopts
    - -with-rtsopts=-N
    dependencies:
    - tablebot<|MERGE_RESOLUTION|>--- conflicted
+++ resolved
@@ -84,11 +84,8 @@
   - ConstraintKinds
   - ImportQualifiedPost
   - RecordWildCards
-<<<<<<< HEAD
   - TypeOperators
   - RankNTypes
-=======
->>>>>>> ed79ef33
   ghc-options:
   - -Wall
 
