-- |
-- Module      : Tablebot.Plugins
-- Description : Available plugins for Tablebot.
-- Copyright   : (c) Finnbar Keating 2021
-- License     : MIT
-- Maintainer  : finnjkeating@gmail.com
-- Stability   : experimental
-- Portability : POSIX
--
-- Here is a collection of existing plugins for Tablebot. If you add new plugins
-- to the Plugins directory, include an import here. This means that users only
-- need to import @Tablebot.Plugins@ to import individual plugins.
module Tablebot.Plugins
  ( plugins,
  )
where

import Tablebot.Plugin (Plugin)
import Tablebot.Plugins.Basic (basicPlugin)
import Tablebot.Plugins.Cats (catPlugin)
import Tablebot.Plugins.Flip (flipPlugin)
import Tablebot.Plugins.Ping (pingPlugin)
import Tablebot.Plugins.Quote (quotePlugin)
import Tablebot.Plugins.Reminder (reminderPlugin)
import Tablebot.Plugins.Say (sayPlugin)
import Tablebot.Plugins.Welcome (welcomePlugin)

-- Use long list format to make additions and removals non-conflicting on git PRs
plugins :: [Plugin]
plugins =
<<<<<<< HEAD
    [ pingPlugin
    , quotePlugin
--    , reminderPlugin
    , basicPlugin
    , catPlugin
    ]
=======
  [ pingPlugin,
    basicPlugin,
    catPlugin,
    flipPlugin,
    quotePlugin,
    reminderPlugin,
    sayPlugin,
    welcomePlugin
  ]
>>>>>>> 822932ed
<|MERGE_RESOLUTION|>--- conflicted
+++ resolved
@@ -28,14 +28,6 @@
 -- Use long list format to make additions and removals non-conflicting on git PRs
 plugins :: [Plugin]
 plugins =
-<<<<<<< HEAD
-    [ pingPlugin
-    , quotePlugin
---    , reminderPlugin
-    , basicPlugin
-    , catPlugin
-    ]
-=======
   [ pingPlugin,
     basicPlugin,
     catPlugin,
@@ -44,5 +36,4 @@
     reminderPlugin,
     sayPlugin,
     welcomePlugin
-  ]
->>>>>>> 822932ed
+  ]